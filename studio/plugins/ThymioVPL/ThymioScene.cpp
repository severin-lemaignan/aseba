#include <QGraphicsSceneMouseEvent>
#include <QDebug>

#include "ThymioButtons.h"

#include "ThymioScene.h"
#include "ThymioScene.moc"

using namespace std;

namespace Aseba
{		

	ThymioScene::ThymioScene(QObject *parent) : 
		QGraphicsScene(parent),
		prevNewEventButton(false),
		prevNewActionButton(false),
		lastFocus(-1),
		thymioCompiler(),
		eventButtonColor(QColor(0,191,255)),
		actionButtonColor(QColor(218,112,214)),
		sceneModified(false),
		scaleFactor(0.5),
<<<<<<< HEAD
		thymioCompiler(),
		newRow(false),
		advancedMode(false)
=======
		newRow(false)
>>>>>>> 10425935
	{
		ThymioButtonSet *button = new ThymioButtonSet(0, advancedMode);
		button->setScale(scaleFactor);
		button->setPos(20, 20);
		buttonSets.push_back(button);
		thymioCompiler.addButtonSet(button->getIRButtonSet());		
		
		buttonSetHeight = button->boundingRect().height();
		
		addItem(button);
		connect(button, SIGNAL(buttonUpdated()), this, SLOT(buttonUpdateDetected()));
	}
	
	ThymioScene::~ThymioScene()
	{	
		clear();
	}

	QGraphicsItem *ThymioScene::addAction(ThymioButton *item) 
	{
		//qDebug() << "  ThymioScene -- add action : focus " << lastFocus;
				
		ThymioButtonSet *button = 0; 
		prevNewActionButton = false;
		
		if( newRow )
			button = createNewButtonSet();
		else if( prevNewEventButton )
			button = buttonSets.last();
		else 
		{
			if( lastFocus >= 0 )
				button = buttonSets.at(lastFocus);
			else
				for(int i=0; i<buttonSets.size(); ++i)
					if( buttonSets.at(i)->hasFocus() )
					{
						button = buttonSets.at(i);
						break;
					}
			
			if( !button )
			{
				if(!buttonSets.isEmpty() && !(buttonSets.last()->actionExists()) )
					button = buttonSets.last();
				else
				{
					button = createNewButtonSet();
					prevNewActionButton = true;
				}
			}				
		}
		
		if( item ) button->addActionButton(item);
		prevNewEventButton = false;
		newRow = false;
	
		if( button->eventExists() ) 
		{
			lastFocus = -1;
			setFocusItem(0);
		}

		setSceneRect(QRectF(0, 0, 1000*scaleFactor+40, (buttonSets.size()+2)*400*scaleFactor));

		//qDebug() << "    == TS -- add action : done -- focus " << lastFocus;
		
		return button;
	}

	QGraphicsItem *ThymioScene::addEvent(ThymioButton *item) 
	{ 
		//qDebug() << "  ThymioScene -- add event : focus " << lastFocus;
				
		ThymioButtonSet *button = 0; 
		prevNewEventButton = false;

		if( newRow )
			button = createNewButtonSet();		
		else if( prevNewActionButton )		
			button = buttonSets.last();
		else 
		{
			if( lastFocus >= 0 )
				button = buttonSets.at(lastFocus);
			else
				for(int i=0; i<buttonSets.size(); ++i)
					if( buttonSets.at(i)->hasFocus() )
					{
						button = buttonSets.at(i);
						break;
					}
			
			if( !button )
			{
				if(!buttonSets.isEmpty() && !(buttonSets.last()->eventExists()) )
					button = buttonSets.last();
				else
				{
					button = createNewButtonSet();
					prevNewEventButton = true;
				}
			}

		}
		
		if( item ) button->addEventButton(item);
		prevNewActionButton = false;
		newRow = false;
				
		if( button->actionExists() ) 
		{
			lastFocus = -1;
			setFocusItem(0);
		}
		
		setSceneRect(QRectF(0, 0, 1000*scaleFactor+40, (buttonSets.size()+2)*400*scaleFactor));		
		
		//qDebug() << "    == TS -- add event : done -- focus " << lastFocus;
		
		return button;
	}

	ThymioButtonSet *ThymioScene::createNewButtonSet()
	{
		//qDebug() << "ThymioScene -- create new button set " << buttonSets.size();
		
		ThymioButtonSet *button = new ThymioButtonSet(buttonSets.size(), advancedMode);
		button->setColorScheme(eventButtonColor, actionButtonColor);
		button->setScale(scaleFactor);
		buttonSets.push_back(button);
		
		addItem(button);

		connect(button, SIGNAL(buttonUpdated()), this, SLOT(buttonUpdateDetected()));
		thymioCompiler.addButtonSet(button->getIRButtonSet());

		//qDebug() << "  == TS -- create new button set : done";

		return button;		
	}

	bool ThymioScene::isEmpty() const
	{
		if( buttonSets.isEmpty() )
			return true;
			
		if( buttonSets.size() > 1 ||
			buttonSets[0]->actionExists() ||
			buttonSets[0]->eventExists() )
			return false;

		return true;
	}

	void ThymioScene::reset()
	{
		//qDebug() << "ThymioScene -- reset " << buttonSets.size();		
				
		clear();

		ThymioButtonSet *button = createNewButtonSet();
		button->setPos(20, 20);
		
		setSceneRect(QRectF(0, 0, 1000*scaleFactor+40, (buttonSets.size()+2)*400*scaleFactor));

		//qDebug() << "  == TS -- reset : done";
	}
	
	void ThymioScene::clear()
	{
		//qDebug() << "ThymioScene -- clear " << buttonSets.size();

		advancedMode = false;
		for(ButtonSetItr itr = buttonsBegin(); itr != buttonsEnd(); ++itr)
			(*itr)->setAdvanced(false);	
		
		for(int i=0; i<buttonSets.size(); i++)
		{
			disconnect(buttonSets.at(i), SIGNAL(buttonUpdated()), this, SLOT(buttonUpdateDetected()));
			removeItem(buttonSets.at(i));
			delete(buttonSets.at(i));
		}
		buttonSets.clear();
		thymioCompiler.clear();
		
		sceneModified = false;
		
		lastFocus = -1;
		prevNewActionButton = false;
		prevNewEventButton = false;

		//qDebug() << "  == TS -- clear : done";		
	}
	
	void ThymioScene::setColorScheme(QColor eventColor, QColor actionColor)
	{
		eventButtonColor = eventColor;
		actionButtonColor = actionColor;

		for(ButtonSetItr itr = buttonsBegin(); itr != buttonsEnd(); ++itr)
			(*itr)->setColorScheme(eventColor, actionColor);					

		update();
	
		sceneModified = true;
	}

	void ThymioScene::setAdvanced(bool advanced)
	{
		advancedMode = advanced;
		for(ButtonSetItr itr = buttonsBegin(); itr != buttonsEnd(); ++itr)
			(*itr)->setAdvanced(advanced);
		
		buttonUpdateDetected();
	}

	void ThymioScene::removeButton(int row)
	{
		//qDebug() << "ThymioScene -- remove button " << row << ", " << buttonSets.size();
		
		Q_ASSERT( row < buttonSets.size() );
			
		ThymioButtonSet *button = buttonSets[row];
		disconnect(button, SIGNAL(buttonUpdated()), this, SLOT(buttonUpdateDetected()));
		buttonSets.removeAt(row);		
		thymioCompiler.removeButtonSet(row);
				
		removeItem(button);
		delete(button);
		
		rearrangeButtons(row);

		if( buttonSets.isEmpty() ) 
		{
			ThymioButtonSet *button = createNewButtonSet();
			button->setPos(20,20);		
		}

		prevNewEventButton = false;
		prevNewActionButton = false;
		lastFocus = -1;
	
		sceneModified = true;
		
		setSceneRect(QRectF(0, 0, 1000*scaleFactor+40, (buttonSets.size()+2)*400*scaleFactor));
		
		buttonUpdateDetected();
		
		//qDebug() << "  == TS -- remove button : done";
	}
	
	void ThymioScene::insertButton(int row) 
	{
		//qDebug() << "ThymioScene -- insert button " << row << ", " << buttonSets.size();		
		Q_ASSERT( row <= buttonSets.size() );

		ThymioButtonSet *button = new ThymioButtonSet(row, advancedMode);
		button->setColorScheme(eventButtonColor, actionButtonColor);
		button->setScale(scaleFactor);
		buttonSets.insert(row, button);
		addItem(button);
		
		thymioCompiler.insertButtonSet(row, button->getIRButtonSet());
		
		connect(button, SIGNAL(buttonUpdated()), this, SLOT(buttonUpdateDetected()));
			
		setFocusItem(button);
		lastFocus = row;
			
		rearrangeButtons(row+1);

		prevNewEventButton = false;
		prevNewActionButton = false;
	
		sceneModified = true;
		
		setSceneRect(QRectF(0, 0, 1000*scaleFactor+40, (buttonSets.size()+2)*400*scaleFactor));		

		buttonUpdateDetected();
		
		//qDebug() << "  == TS -- insert button : done";
	}

	void ThymioScene::rearrangeButtons(int row)
	{
		for(int i=row; i<buttonSets.size(); ++i) 
			buttonSets.at(i)->setRow(i);
	}
	
	void ThymioScene::setScale(qreal scale) 
	{ 
		scaleFactor = scale*0.5;
		for( ButtonSetItr itr = buttonsBegin(); itr != buttonsEnd(); ++itr )
			(*itr)->setScale(scaleFactor);
			
		setSceneRect(QRectF(0, 0, 1000*scaleFactor+40, (buttonSets.size()+2)*400*scaleFactor));			
	}	
	
	QString ThymioScene::getErrorMessage() const
	{ 
		switch(thymioCompiler.getErrorCode()) {
		case THYMIO_MISSING_EVENT:
			return tr("Line %0: Missing event").arg(thymioCompiler.getErrorLine());
			break;
		case THYMIO_MISSING_ACTION:
			return tr("Line %0: Missing action").arg(thymioCompiler.getErrorLine());
			break;
		case THYMIO_EVENT_MULTISET:
			return tr("Line %0: Redeclaration of event").arg(thymioCompiler.getErrorLine());
			break;
		case THYMIO_INVALID_CODE:
			return tr("Line %0: Unknown event/action type").arg(thymioCompiler.getErrorLine());
			break;
		case THYMIO_NO_ERROR:
			return tr("Compilation success");
		default:
			return tr("Unknown VPL error");
			break;
		}
	}	
	
	QList<QString> ThymioScene::getCode() const
	{
		QList<QString> out;
		
		for(std::vector<std::wstring>::const_iterator itr = thymioCompiler.beginCode();
			itr != thymioCompiler.endCode(); ++itr)
			out.push_back(QString::fromStdWString(*itr) + "\n");
	
		return out;
	}
	
	void ThymioScene::buttonUpdateDetected()
	{
		sceneModified = true;
		
		thymioCompiler.compile();
		thymioCompiler.generateCode();
		
		for(int i=0; i<buttonSets.size(); i++)
			buttonSets[i]->setErrorStatus(false);
						
		if( !thymioCompiler.isSuccessful() )
			buttonSets[thymioCompiler.getErrorLine()]->setErrorStatus(true);
				
		emit stateChanged();
	}

	void ThymioScene::dragMoveEvent(QGraphicsSceneDragDropEvent *event)
	{
		if( event->mimeData()->hasFormat("thymiobutton") && 
			((event->scenePos().y()-20)/(buttonSetHeight*scaleFactor)) >= buttonSets.size() )
		{
			setFocusItem(0);
			event->accept();		
		}
		else
			QGraphicsScene::dragMoveEvent(event);
	}
	
	void ThymioScene::dropEvent(QGraphicsSceneDragDropEvent *event)
	{
		if ( event->mimeData()->hasFormat("thymiobuttonset") )
		{
			//qDebug() << "ThymioScene -- button set dropped";
			
			QByteArray buttonData = event->mimeData()->data("thymiobuttonset");
			QDataStream dataStream(&buttonData, QIODevice::ReadOnly);

			int prevRow, currentRow;
			dataStream >> prevRow;
			
			ThymioButtonSet *button = buttonSets.at(prevRow);		
			buttonSets.removeAt(prevRow);
			thymioCompiler.removeButtonSet(prevRow);

			qreal currentYPos = event->scenePos().y();	
			currentRow = (int)((currentYPos-20)/(buttonSetHeight*scaleFactor));
			currentRow = (currentRow < 0 ? 0 : currentRow > buttonSets.size() ? buttonSets.size() : currentRow);

			buttonSets.insert(currentRow, button);
			thymioCompiler.insertButtonSet(currentRow, button->getIRButtonSet());			

			rearrangeButtons( prevRow < currentRow ? prevRow : currentRow );
			
			event->setDropAction(Qt::MoveAction);
			event->accept();

			setFocusItem(button);
			lastFocus = currentRow;
			
			buttonUpdateDetected();
			
			//qDebug() << "  == done";
		}
		else if( event->mimeData()->hasFormat("thymiobutton") && 
				((event->scenePos().y()-20)/(buttonSetHeight*scaleFactor)) >= buttonSets.size() )
		{
			//qDebug() << "ThymioScene -- button dropped : a new button set created";
						
			QByteArray buttonData = event->mimeData()->data("thymiobutton");
			QDataStream dataStream(&buttonData, QIODevice::ReadOnly);
			
			int parentID;		
			dataStream >> parentID;

			QString buttonName;
			int numButtons;
			dataStream >> buttonName >> numButtons;
			
			ThymioButton *button = 0;

			if ( buttonName == "button" )
				button = new ThymioButtonsEvent(0, advancedMode);
			else if ( buttonName == "prox" )
				button = new ThymioProxEvent(0, advancedMode);
			else if ( buttonName == "proxground" )
				button = new ThymioProxGroundEvent(0, advancedMode);
			else if ( buttonName == "tap" )
			{
				button = new ThymioTapEvent(0, advancedMode);
				QByteArray rendererData = event->mimeData()->data("thymiorenderer");
				QDataStream rendererStream(&rendererData, QIODevice::ReadOnly);
				quint64 location;
				rendererStream >> location;
				QSvgRenderer *tapSvg;
				tapSvg = (QSvgRenderer*)location;
				button->setSharedRenderer(tapSvg);
			}
			else if ( buttonName == "clap" )
			{
				button = new ThymioClapEvent(0, advancedMode);
				QByteArray rendererData = event->mimeData()->data("thymiorenderer");
				QDataStream rendererStream(&rendererData, QIODevice::ReadOnly);
				quint64 location;
				rendererStream >> location;
				QSvgRenderer *clapSvg;
				clapSvg = (QSvgRenderer*)location;
				button->setSharedRenderer(clapSvg);
			}
			else if ( buttonName == "move" )
				button = new ThymioMoveAction();
			else if ( buttonName == "color" )
				button = new ThymioColorAction();
			else if ( buttonName == "circle" )
				button = new ThymioCircleAction();
			else if ( buttonName == "sound" )			
				button = new ThymioSoundAction();
			else if ( buttonName == "memory" )
				button = new ThymioMemoryAction();

			if( button ) 
			{			
				event->setDropAction(Qt::MoveAction);
				event->accept();
				
				lastFocus = -1;
				prevNewActionButton = false;
				prevNewEventButton = false;
				newRow = true;
				
				if( event->mimeData()->data("thymiotype") == QString("event").toLatin1() )
					addEvent(button);
				else if( event->mimeData()->data("thymiotype") == QString("action").toLatin1() )
					addAction(button);

				for( int i=0; i<numButtons; ++i ) 
				{
					int status;
					dataStream >> status;	
					button->setClicked(i, status);
				}

			}
			//qDebug() << "  == done";
		}
		else
		{
			//qDebug() << "ThymioScene -- button dropped to an existing button set";
						
			QGraphicsScene::dropEvent(event);

			//qDebug() << "  == done";
		}
	}

	void ThymioScene::mousePressEvent(QGraphicsSceneMouseEvent *event)
	{		
		QGraphicsScene::mousePressEvent(event);
	}
	
	void ThymioScene::mouseReleaseEvent(QGraphicsSceneMouseEvent *event)
	{
		QGraphicsScene::mouseReleaseEvent(event);
		
		if( event->button() == Qt::LeftButton ) 
		{
			QGraphicsItem *item = focusItem();
			if( item )
			{
				if( item->data(0) == "remove" ) 				
					removeButton((item->parentItem()->data(1)).toInt());
				else if( item->data(0) == "add" )
					insertButton((item->parentItem()->data(1)).toInt()+1);
				else if( item->data(0) == "buttonset" )
					lastFocus = item->data(1).toInt();
			}
		}
		
		update();
	}

};<|MERGE_RESOLUTION|>--- conflicted
+++ resolved
@@ -21,13 +21,9 @@
 		actionButtonColor(QColor(218,112,214)),
 		sceneModified(false),
 		scaleFactor(0.5),
-<<<<<<< HEAD
 		thymioCompiler(),
 		newRow(false),
 		advancedMode(false)
-=======
-		newRow(false)
->>>>>>> 10425935
 	{
 		ThymioButtonSet *button = new ThymioButtonSet(0, advancedMode);
 		button->setScale(scaleFactor);
